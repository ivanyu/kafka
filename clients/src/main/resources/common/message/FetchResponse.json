--- conflicted
+++ resolved
@@ -38,12 +38,8 @@
   // Version 10 indicates that the response data can use the ZStd compression
   // algorithm, as described in KIP-110.
   //
-<<<<<<< HEAD
   "validVersions": "0-12",
-=======
-  "validVersions": "0-11",
   "flexibleVersions": "none",
->>>>>>> ed078bd7
   "fields": [
     { "name": "ThrottleTimeMs", "type": "int32", "versions": "1+", "ignorable": true,
       "about": "The duration in milliseconds for which the request was throttled due to a quota violation, or zero if the request did not violate any quota." },
