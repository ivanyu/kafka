--- conflicted
+++ resolved
@@ -36,10 +36,7 @@
 import kafka.server.checkpoints.{LazyOffsetCheckpoints, OffsetCheckpointFile, OffsetCheckpoints}
 import kafka.utils._
 import kafka.zk.KafkaZkClient
-<<<<<<< HEAD
-=======
 import org.apache.kafka.common.{ElectionType, IsolationLevel, Node, TopicPartition}
->>>>>>> dbe618c6
 import org.apache.kafka.common.errors._
 import org.apache.kafka.common.internals.Topic
 import org.apache.kafka.common.message.LeaderAndIsrRequestData.LeaderAndIsrPartitionState
@@ -189,13 +186,8 @@
            brokerTopicStats: BrokerTopicStats,
            metadataCache: MetadataCache,
            logDirFailureChannel: LogDirFailureChannel,
-<<<<<<< HEAD
            threadNamePrefix: Option[String] = None) {
     this(config, metrics, time, zkClient, scheduler, logManager, remoteLogManager, isShuttingDown,
-=======
-           threadNamePrefix: Option[String] = None) = {
-    this(config, metrics, time, zkClient, scheduler, logManager, isShuttingDown,
->>>>>>> dbe618c6
       quotaManagers, brokerTopicStats, metadataCache, logDirFailureChannel,
       DelayedOperationPurgatory[DelayedProduce](
         purgatoryName = "Produce", brokerId = config.brokerId,
@@ -339,13 +331,9 @@
       brokerTopicStats.removeMetrics(topic)
   }
 
-<<<<<<< HEAD
   def stopReplica(topicPartition: TopicPartition, deletePartition: Boolean) = {
     stateChangeLogger.trace(s"Handling stop replica (delete=$deletePartition) for partition $topicPartition")
 
-=======
-  def stopReplica(topicPartition: TopicPartition, deletePartition: Boolean): Unit  = {
->>>>>>> dbe618c6
     if (deletePartition) {
       getPartition(topicPartition) match {
         case hostedPartition @ HostedPartition.Online(removedPartition) =>
@@ -452,14 +440,10 @@
         val partitions = stoppedPartitions.keySet
         replicaFetcherManager.removeFetcherForPartitions(partitions)
         replicaAlterLogDirsManager.removeFetcherForPartitions(partitions)
-<<<<<<< HEAD
         remoteLogManager.foreach(rlm => rlm.stopPartitions(partitions, stopReplicaRequest.deletePartitions))
-        for (topicPartition <- partitions){
-=======
 
         stoppedPartitions.foreach { case (topicPartition, partitionState) =>
           val deletePartition = partitionState.deletePartition
->>>>>>> dbe618c6
           try {
             stopReplica(topicPartition, deletePartition)
             responseMap.put(topicPartition, Errors.NONE)
@@ -1031,15 +1015,8 @@
           fetchPartitionStatus += (topicPartition -> FetchPartitionStatus(logOffsetMetadata, partitionData))
         })
       }
-<<<<<<< HEAD
-      val fetchMetadata: SFetchMetadata = SFetchMetadata(fetchMinBytes, fetchMaxBytes, hardMaxBytesLimit, isFromFollower,
-        fetchIsolation, isFromFollower, replicaId, fetchPartitionStatus)
-=======
       val fetchMetadata: SFetchMetadata = SFetchMetadata(fetchMinBytes, fetchMaxBytes, hardMaxBytesLimit,
         fetchOnlyFromLeader, fetchIsolation, isFromFollower, replicaId, fetchPartitionStatus)
-      val delayedFetch = new DelayedFetch(timeout, fetchMetadata, this, quota, clientMetadata,
-        responseCallback)
->>>>>>> dbe618c6
 
       if (remoteFetchInfo.isDefined) {
         val key = new TopicPartitionOperationKey(remoteFetchInfo.get.topicPartition.topic(), remoteFetchInfo.get.topicPartition.partition())
@@ -1076,7 +1053,8 @@
       } else {
         // If there is not enough data to respond and there is no remote data, we will let the fetch request
         // to wait for new data.
-        val delayedFetch = new DelayedFetch(timeout, fetchMetadata, this, quota, clientMetadata, maybeUpdateHwAndSendResponse)
+        val delayedFetch = new DelayedFetch(timeout, fetchMetadata, this, quota, clientMetadata,
+          responseCallback)
 
         // create a list of (topic, partition) pairs to use as keys for this delayed fetch operation
         val delayedFetchKeys = fetchPartitionStatus.map { case (tp, _) => TopicPartitionOperationKey(tp) }
@@ -1120,8 +1098,8 @@
                        clientMetadata: Option[ClientMetadata]): Seq[(TopicPartition, LogReadResult)] = {
     val traceEnabled = isTraceEnabled
 
-    def checkFetchDataInfo(tp: TopicPartition, givenFetchedDataInfo: FetchDataInfo): FetchDataInfo = {
-      if (shouldLeaderThrottle(quota, tp, replicaId)) {
+    def checkFetchDataInfo(partition: Partition, givenFetchedDataInfo: FetchDataInfo): FetchDataInfo = {
+      if (shouldLeaderThrottle(quota, partition, replicaId)) {
         // If the partition is being throttled, simply return an empty set.
         FetchDataInfo(givenFetchedDataInfo.fetchOffsetMetadata, MemoryRecords.EMPTY)
       } else if (!hardMaxBytesLimit && givenFetchedDataInfo.firstEntryIncomplete) {
@@ -1143,13 +1121,14 @@
 
       val adjustedMaxBytes = math.min(fetchInfo.maxBytes, limitBytes)
       var log:Log = null
+      var partition:Partition = null
       try {
         if (traceEnabled)
           trace(s"Fetching log segment for partition $tp, offset $offset, partition fetch size $partitionFetchSize, " +
             s"remaining response limit $limitBytes" +
             (if (minOneMessage) s", ignoring response/partition size limits" else ""))
 
-        val partition = getPartitionOrException(tp, expectLeader = fetchOnlyFromLeader)
+        partition = getPartitionOrException(tp, expectLeader = fetchOnlyFromLeader)
         val fetchTimeMs = time.milliseconds
 
         // If we are the leader, determine the preferred read-replica
@@ -1187,19 +1166,6 @@
           // Check if the HW known to the follower is behind the actual HW
           val followerNeedsHwUpdate: Boolean = partition.getReplica(replicaId)
             .exists(replica => replica.lastSentHighWatermark < readInfo.highWatermark)
-<<<<<<< HEAD
-          val fetchDataInfo: FetchDataInfo = checkFetchDataInfo(tp, readInfo.fetchedData)
-
-        LogReadResult(info = fetchDataInfo,
-          highWatermark = readInfo.highWatermark,
-          leaderLogStartOffset = readInfo.logStartOffset,
-          leaderLogEndOffset = readInfo.logEndOffset,
-          followerLogStartOffset = followerLogStartOffset,
-          fetchTimeMs = fetchTimeMs,
-          readSize = adjustedMaxBytes,
-          lastStableOffset = Some(readInfo.lastStableOffset),
-          preferredReadReplica = preferredReadReplica,
-=======
 
           val fetchDataInfo = if (shouldLeaderThrottle(quota, partition, replicaId)) {
             // If the partition is being throttled, simply return an empty set.
@@ -1221,7 +1187,6 @@
             readSize = adjustedMaxBytes,
             lastStableOffset = Some(readInfo.lastStableOffset),
             preferredReadReplica = preferredReadReplica,
->>>>>>> dbe618c6
             followerNeedsHwUpdate = followerNeedsHwUpdate,
             exception = None)
         }
@@ -1259,7 +1224,7 @@
                   RemoteStorageFetchInfo(adjustedMaxBytes, minOneMessage, tp, fetchInfo, fetchIsolation)))
             }
 
-            LogReadResult(checkFetchDataInfo(tp, fetchDataInfo),
+            LogReadResult(checkFetchDataInfo(partition, fetchDataInfo),
               highWatermark,
               leaderLogStartOffset,
               leaderLogEndOffset,
@@ -1660,12 +1625,8 @@
                             partitionStates: Map[Partition, LeaderAndIsrPartitionState],
                             correlationId: Int,
                             responseMap: mutable.Map[TopicPartition, Errors],
-<<<<<<< HEAD
-                            highWatermarkCheckpoints: OffsetCheckpoints): Set[Partition] = {
-=======
                             highWatermarkCheckpoints: OffsetCheckpoints) : Set[Partition] = {
     val traceLoggingEnabled = stateChangeLogger.isTraceEnabled
->>>>>>> dbe618c6
     partitionStates.foreach { case (partition, partitionState) =>
       if (traceLoggingEnabled)
         stateChangeLogger.trace(s"Handling LeaderAndIsr request correlationId $correlationId from controller $controllerId " +
